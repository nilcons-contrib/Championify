--- conflicted
+++ resolved
@@ -82,11 +82,7 @@
             body += link({name: 'update.asar', link: GLOBAL.vtReports[item]})
 
 
-<<<<<<< HEAD
-        body += '\n \
-=======
         body += '\n\
->>>>>>> 1019bea4
         ### How to Download: \n
         Below you\'ll find the download section. If you\'re on Windows, your best bet it to select the "Windows Setup" to get yourself started with Championify. If you have trouble installing you can always try the ".zip" version. For Mac, download the file labeled "OSX", extract the .zip, and you\'ll be good to go!'
 
