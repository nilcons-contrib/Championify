coffeelint = require 'gulp-coffeelint'
fs = require 'fs-extra'
gulp = require 'gulp'
htmlhint = require 'gulp-htmlhint'
istanbul = require 'gulp-coffee-istanbul'
jsonlint = require 'gulp-jsonlint'
mocha = require 'gulp-mocha'
path = require 'path'
runSequence = require 'run-sequence'
shell = require 'gulp-shell'
stylish = require 'coffeelint-stylish'
stylint = require 'gulp-stylint'
_ = require 'lodash'


gulp.task 'coffeelint', ->
  coffeelint_config = path.resolve(path.join(__dirname, '..', 'coffeelint.json'))
  return gulp.src([
      './electron.coffee'
      './gulpfile.coffee'
      './lib/**/*.coffee'
      './tasks/**/*.coffee'
      './tests/**/*.coffee'
    ])
    .pipe(coffeelint(coffeelint_config))
    .pipe(coffeelint.reporter(stylish))
    .pipe(coffeelint.reporter('failOnWarning'))

gulp.task 'stylint', ->
  stylint_config = path.resolve(path.join(__dirname, '..', '.stylintrc'))
  return gulp.src('stylesheets/**/*.styl')
    .pipe(stylint({
      config: stylint_config
      failOnError: true
      reporter: 'stylint-stylish'
    }))

gulp.task 'htmlhint', ->
  return gulp.src('app/**/*.html')
    .pipe(htmlhint('.htmlhintrc'))
    .pipe(htmlhint.reporter('htmlhint-stylish'))
    .pipe(htmlhint.failReporter({suppress: true}))

gulp.task 'jsonlint', ->
  return gulp.src([
      './data/**/*.json'
      './.htmlhintrc'
      './.stylintrc'
      './coffeelint.json'
      './package.json'
      './bower.json'
    ])
    .pipe(jsonlint())
    .pipe(jsonlint.failOnError())


gulp.task 'lint', (cb) ->
  runSequence('coffeelint', 'stylint', 'jsonlint', cb)


<<<<<<< HEAD
mochaWindows = (cb) ->
  # TODO: Fix so Mocha results are shown in Appveyor.
  if _.contains(process.argv, '--appveyor')
    console.log('Note you can\'t see Mocha test results in AppVeyor due to how Windows spawns processes')

  options = {stdio: [process.stdin, process.stdout, process.stderr]}
  env = process.env
  env.ELECTRON_PATH = path.resolve('./node_modules/.bin/electron') + '.cmd'
  env.EXITCODE_PATH = path.join(process.cwd(), 'exit.code')
  options.env = env

  cmd = path.resolve('./node_modules/.bin/electron-mocha') + '.cmd'
  args = ['--renderer', './tests/']

  fs.removeSync(env.EXITCODE_PATH) if fs.existsSync(env.EXITCODE_PATH)

  em = spawn(cmd, args, options)
  em.on 'close', (code) ->
    code = parseInt(fs.readFileSync(env.EXITCODE_PATH, 'utf8'))
    fs.removeSync(env.EXITCODE_PATH)
    if code != 0
      if _.contains(process.argv, '--appveyor')
        return cb('Mocha returned an error, and it\'s not displayed here because process spawning on Windows sucks balls. See if the error is happening on Travis-CI, otherwise run tests on a local windows system. https://travis-ci.org/dustinblackman/Championify/builds')

      cb('Mocha exited with code: ' + code)
    else
      cb()


mochaOSX = (cb) ->
  options = {stdio: [process.stdin, process.stdout, process.stderr]}
  env = process.env
  env.ELECTRON_PATH = path.resolve('./node_modules/.bin/electron')

  electron_mocha = path.resolve('./node_modules/.bin/electron-mocha')

  if _.contains(process.argv, 'travis')
    env.NODE_ENV = 'test'
    args = ['--require', 'coffee-coverage/register-istanbul', '--renderer', './tests/']
  else
    args = ['--renderer', './tests/']

  options.env = env
  em = spawn(electron_mocha, args, options)

  em.on 'close', (code) ->
    return cb('Mocha exited with code: ' + code) if code != 0
    cb()


gulp.task 'mocha', (cb) ->
  if process.platform == 'win32'
    mochaWindows(cb)
  else
    mochaOSX(cb)


gulp.task 'istanbul', (cb) ->
  istanbul = path.resolve('./node_modules/.bin/istanbul')
  args = ['report', 'text-summary', 'lcov']
  options = {stdio: [process.stdin, process.stdout, process.stderr]}

  child = spawn(istanbul, args, options)
  child.on 'close', (code) ->
    return cb(code) if code != 0
    cb()
=======
gulp.task 'mocha', ->
  gulp.src('./lib/*.coffee')
    .pipe istanbul({includeUntested: true})
    .on 'finish', ->
      gulp.src('./tests/*.coffee')
        .pipe mocha({
          require: ['./helpers/coffee-coverage']
        })
        .pipe istanbul.writeReports({
          reporters: ['lcov', 'text-summary']
        })
>>>>>>> d897a1a7


gulp.task 'test', (cb) ->
  runSequence('lint', 'mocha', cb)<|MERGE_RESOLUTION|>--- conflicted
+++ resolved
@@ -58,74 +58,6 @@
   runSequence('coffeelint', 'stylint', 'jsonlint', cb)
 
 
-<<<<<<< HEAD
-mochaWindows = (cb) ->
-  # TODO: Fix so Mocha results are shown in Appveyor.
-  if _.contains(process.argv, '--appveyor')
-    console.log('Note you can\'t see Mocha test results in AppVeyor due to how Windows spawns processes')
-
-  options = {stdio: [process.stdin, process.stdout, process.stderr]}
-  env = process.env
-  env.ELECTRON_PATH = path.resolve('./node_modules/.bin/electron') + '.cmd'
-  env.EXITCODE_PATH = path.join(process.cwd(), 'exit.code')
-  options.env = env
-
-  cmd = path.resolve('./node_modules/.bin/electron-mocha') + '.cmd'
-  args = ['--renderer', './tests/']
-
-  fs.removeSync(env.EXITCODE_PATH) if fs.existsSync(env.EXITCODE_PATH)
-
-  em = spawn(cmd, args, options)
-  em.on 'close', (code) ->
-    code = parseInt(fs.readFileSync(env.EXITCODE_PATH, 'utf8'))
-    fs.removeSync(env.EXITCODE_PATH)
-    if code != 0
-      if _.contains(process.argv, '--appveyor')
-        return cb('Mocha returned an error, and it\'s not displayed here because process spawning on Windows sucks balls. See if the error is happening on Travis-CI, otherwise run tests on a local windows system. https://travis-ci.org/dustinblackman/Championify/builds')
-
-      cb('Mocha exited with code: ' + code)
-    else
-      cb()
-
-
-mochaOSX = (cb) ->
-  options = {stdio: [process.stdin, process.stdout, process.stderr]}
-  env = process.env
-  env.ELECTRON_PATH = path.resolve('./node_modules/.bin/electron')
-
-  electron_mocha = path.resolve('./node_modules/.bin/electron-mocha')
-
-  if _.contains(process.argv, 'travis')
-    env.NODE_ENV = 'test'
-    args = ['--require', 'coffee-coverage/register-istanbul', '--renderer', './tests/']
-  else
-    args = ['--renderer', './tests/']
-
-  options.env = env
-  em = spawn(electron_mocha, args, options)
-
-  em.on 'close', (code) ->
-    return cb('Mocha exited with code: ' + code) if code != 0
-    cb()
-
-
-gulp.task 'mocha', (cb) ->
-  if process.platform == 'win32'
-    mochaWindows(cb)
-  else
-    mochaOSX(cb)
-
-
-gulp.task 'istanbul', (cb) ->
-  istanbul = path.resolve('./node_modules/.bin/istanbul')
-  args = ['report', 'text-summary', 'lcov']
-  options = {stdio: [process.stdin, process.stdout, process.stderr]}
-
-  child = spawn(istanbul, args, options)
-  child.on 'close', (code) ->
-    return cb(code) if code != 0
-    cb()
-=======
 gulp.task 'mocha', ->
   gulp.src('./lib/*.coffee')
     .pipe istanbul({includeUntested: true})
@@ -137,8 +69,7 @@
         .pipe istanbul.writeReports({
           reporters: ['lcov', 'text-summary']
         })
->>>>>>> d897a1a7
-
+        
 
 gulp.task 'test', (cb) ->
   runSequence('lint', 'mocha', cb)