# Contribute

## Code
If you can code Coffeescript, feel free to make a pull request.
Make sure to check out my [Zenhub board](https://github.com/dustinblackman/Championify#boards?repos=34264106) so we don't have any conflicts if I or someone else has already started on an issue. :)

__Rules__

- Must pass all tests. `npm test`
- Must write tests for all new functions (look at current tests for examples, still a WIP).
- Functions must be camel cased. `downloadStuff()`
- Variables must be underscored. `my_champion = 'teemo'`
- PR must be off and back to master branch.

I suggest making sure your linters are setup correctly, or run `gulp lint` every now and again so you're not making a crazy amount of commits.

---

### Translations
I use [Transifex](https://www.transifex.com/dustinblackman/championify) to manage all my translations, it's super easy and lets everyone contribute! The initial translations were done with Google Translate, so just because a translation exists doesn't mean it's correct. You can also check out the language status list below to see which have been done by Google, and which has had attention from a native speaker.

__Rules__
- Make sure to check if a translation has been done already before writing it over again.
- If you have an issue with someone elses translation, please use the comments section.
- Don't add extra punctuations (such as `...`) to the end of translations if the English version doesn't have it.
- Take a look at the screenshot links you'll find with each translation (if they're available), or check out the [screenshot folder](resources/screenshots/)

__Setup__
- Create an account with [Transifex](https://www.transifex.com/signin/) (Or login with Github/Google/Facebook/ect)
- Join the Championify team with the language you'd like to work on
- Start!

__Langauge Status__
<<<<<<< HEAD
=======

>>>>>>> a643622b
| Language | Finished |
| ------------- | -----:|
| English | Yes |
| Bulgarian | No |
| Chinese Simplified | No |
| Chinese Traditional | No |
| Dutch | No |
| French | Yes |
| German | No |
| Greek | Yes |
| Hebrew | Yes |
| Hungarian | No |
| Indonesian | No |
| Italian | No |
| Japanese | No |
| Korean | No |
| Malay | No |
| Polish | No |
| Portuguese | Yes |
| Portuguese Brazil | Yes |
| Romanian | No |
| Russian | No |
| Spanish | No |
| Thai | Yes |
| Turkish | No |
| Vietnamese | No |

Please prevent from putting translations in PRs, I'd rather keep those for code. I check Transifex every other day, but if you'd like me to get a look at your translations quickly then hit me up on [Gitter](https://gitter.im/dustinblackman/Championify).<|MERGE_RESOLUTION|>--- conflicted
+++ resolved
@@ -31,10 +31,7 @@
 - Start!
 
 __Langauge Status__
-<<<<<<< HEAD
-=======
 
->>>>>>> a643622b
 | Language | Finished |
 | ------------- | -----:|
 | English | Yes |
