--- conflicted
+++ resolved
@@ -26,10 +26,7 @@
 - Make sure to check if a translation has been done already before writing it over again.
 - If you have an issue with someone elses translation, please use the comments section.
 - Don't add extra punctuations (such as `...`) to the end of translations if the English version doesn't have it.
-<<<<<<< HEAD
-=======
 - Take a look at the screenshot links you'll find with each translation, or check out the [screenshot folder](resources/screenshots/)
->>>>>>> 6f4308bb
 
 __Setup__
 - Create an account with [Transifex](https://www.transifex.com/signin/) (Or login with Github/Google/Facebook/ect)
