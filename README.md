![Championify](resources/github_banner.jpg)

# Championify

_Champion-If-Ayyy_

[![Donate](https://img.shields.io/badge/Donate-BountySource-5cb85c.svg)](https://salt.bountysource.com/teams/championify)
[![Join the chat at https://gitter.im/dustinblackman/Championify](https://img.shields.io/badge/%E2%8A%AA%20GITTER%20-JOIN%20CHAT%20%E2%86%92-brightgreen.svg?style=flat)](https://gitter.im/dustinblackman/Championify?utm_source=badge&utm_medium=badge&utm_campaign=pr-badge&utm_content=badge)
[![API Doc](https://doclets.io/dustinblackman/Championify/master.svg)](https://doclets.io/dustinblackman/Championify/master)
[![Travis](https://img.shields.io/travis/dustinblackman/Championify/master.svg)](https://travis-ci.org/dustinblackman/Championify/builds)
[![AppVeyor](https://ci.appveyor.com/api/projects/status/dt20uyoxt2skgneu/branch/master?svg=true)](https://ci.appveyor.com/project/dustinblackman/championify/branch/master)
[![Coverage Status](https://img.shields.io/coveralls/dustinblackman/Championify/master.svg)](https://coveralls.io/github/dustinblackman/Championify?branch=master)
<a href="https://zenhub.io"><img src="https://img.shields.io/badge/KanBan%20Board-Zenhub.io-blue.svg"></a>
[![Translations](https://img.shields.io/badge/Translations-Transifex-135d91.svg)](https://www.transifex.com/dustinblackman/championify)

Latest Release Downloads: [![Downloads](https://img.shields.io/github/downloads/dustinblackman/Championify/latest/total.svg)](https://github.com/dustinblackman/Championify/releases/latest)

Championify is a little program that downloads all the recent item sets from popular websites like Champion.gg, Lolflavor, KoreanBuilds, and LeagueOfGraphs, and imports them in to your League of Legends to use within game! No hassle. Championify supports 39 languages and with plenty of new features planned and in the works!

Windows and OSX are both supported, tested on Windows 10 and OSX 10.11.3.

<img src="resources/screenshots/readme_screenshot.jpg">

Check out screenshots [here](https://imgur.com/a/vgS3I)!

---

## Features
- Summoners Rift and ARAM Item Sets
- 4 Sources (Champion.gg, LolFlavor, KoreanBuilds, and LeagueOfGraphs)
- Skill Priorities lists (Q.W.E.Q.E.R) or Q>E>W
- 39 Languages
- Bunch of preferences to display item sets in the way you prefer
- Automation using command line preferences (simpler system coming soon)
- Automatically save preference settings
- Garena support
- Does not touch other item sets that you or other applications create


## Downloads
Found [here](https://github.com/dustinblackman/Championify/releases/latest)


## [Change Log](CHANGELOG.md)

<a name="1.3.0" />
### 1.3.0 (April 6th, 2016)

#### Features
- Added KoreanBuilds and LeagueOfGraphs as sources
- Download multiple sources at once instead of just one
- New logo by OmerValentine (cause yeah, pretty is a feature)
- Updated latest translation

<<<<<<< HEAD
#### Bug Fixes
- Fixed skills sometimes broken on certain champs (Kha'Zix for example)
- Fixed various bugs with languages
- Added missing consumables
- Fixed sentences in specific languages being too long and pushing rows too far down
- Progress bar is more accurate

#### Technical Features
- Complete refactor
- Dropped Coffeescript, Lodash, and Async for ES6, Ramda, and Bluebird
- Dropped Bower
- Fixed development on Windows, `npm run dev` now works on both OSX and Windows
- Code consistency to follow new styling guidelines
- Removed anything that uses `window` for it's own module
- Updated electron to 0.35.4 (still uses Node 4)
- Improved error handling
- Improved logging
- Status view now shows in the full app (and scrolls like it did before)
- New sources can now be dropped in and the app will handle the rest (see CONTRIBUTE.md)
- Shrunk build size by 5MBs (deep cleaning of `node_modules` folder)
- Removed a bunch of unused/unneeded packages
- Docs written for the entire app to make contributing easier


## Idea/Suggestions
I'm completely open to new ideas and suggestions! Put up an [Issue](https://github.com/dustinblackman/Championify/issues), hit me up on [Gitter](https://gitter.im/dustinblackman/Championify), or send me a message on reddit [/u/dustinheroin](https://www.reddit.com/user/dustinheroin) and I'll see what I can do.
=======

## BUT WAIT! I have a suggestion!
Well that's great! Put up an Issue, hit me up on [Gitter](https://gitter.im/dustinblackman/Championify), or send me a message on reddit [/u/dustinheroin](https://www.reddit.com/user/dustinheroin) and I'll try to get it when I can.
>>>>>>> a3bec324

## Contribute
Please see [CONTRIBUTE.md](CONTRIBUTE.md)

## [FAQ](FAQ.md)
See [FAQ.md](FAQ.md)

## Future Plans
Check out the [Features tag in Issues](https://github.com/dustinblackman/Championify/labels/feature) to see all up and  coming ideas.

<a name="clp" />
## Command Line Parameters
Championify supports a few command line parameters for those who would like to automate a few tasks before it's official supported within the app. Params work on both Windows and OSX, and uses the last saved preferences made on the app (preferences are saved each time you hit import). The command line prefs do need improvement and can be tracked [here](https://github.com/dustinblackman/Championify/issues/165).

__Params__

- `--import` Imports item sets
- `--delete` Deletes item sets
- `--autorun` Silently (without loading the UI) imports item sets
- `--close` Closes Championify when finished
- `--startLeague` Starts League of Legends after import

__Example__

Silently imports and starts League afterwards.

```bash
C:/Championify/championify.exe --autorun --startLeague
```


## Bleeding Edge
For the adventurous, bleeding edge builds are available of each branch through CIs. A simpler method will be available once a website is built.

__Windows__

Open [Appveyor](https://ci.appveyor.com/project/dustinblackman/championify/branch/master) and select the the latest master branch commit, then `Platform: x86`, then `artifacts`. You'll find `download.txt` that contains a Zippyshare link to the build off that commit.

__OSX__

Open [Travis](https://travis-ci.org/dustinblackman/Championify/branches) and select the the latest master branch commit, scroll down through the test log until you see `npm run build-artifact`, a few lines down you should see a Zippyshare link to the build off that commit.


<a name="source" />
## Build From Source
You must have Node 4.1.1 and NPM 3.8.5 installed on your system (thats what Electron is using), git clone the repo and run the following in the root folder.

__OSX:__
```console
npm i
npm run build
```

__Windows:__
```console
npm i --arch=ia32
npm run build
```

You'll find a Championify.exe/Championify.app in the releases folder.

Wine is required if building on Mac for Windows.
```console
brew install wine
```

## [Donate](https://salt.bountysource.com/teams/championify)

Soon Championify will be expanding, big! With plenty of suggestions and new ideas, Championify will be making it's way to the web and mobile. This will unfortunately have server costs in order to get started and keep running. A couple bucks is more then enough to help! :) [Donate here!](https://salt.bountysource.com/teams/championify)

## Backers

See [BACKERS.md](BACKERS.md)

## Credit
- Icon by [OmerValentine](http://github.com/OmerValentine)
- [Joeldo](https://www.reddit.com/user/joeldo) of [Champion.gg](http://champion.gg)
- [Lolflavor](http://www.lolflavor.com/)
- [KoreanBuilds](http://koreanbuilds.net)
- [LeagueOfGraphs](http://www.leagueofgraphs.com/)


## Thank yous
- [@sargonas](https://github.com/sargonas) and the rest of the Riot API team for unlocking item sets
- All the wonderful people on my [Transifex team](https://www.transifex.com/dustinblackman/championify/) (all 180 of you) for helping translate Championify!


## [License](LICENSE)

Championify isn't endorsed by any of it's content sources or Riot Games and doesn't reflect the views or opinions of them or anyone officially involved in producing or managing League of Legends. League of Legends and Riot Games are trademarks or registered trademarks of Riot Games, Inc. League of Legends © Riot Games, Inc.<|MERGE_RESOLUTION|>--- conflicted
+++ resolved
@@ -49,10 +49,9 @@
 #### Features
 - Added KoreanBuilds and LeagueOfGraphs as sources
 - Download multiple sources at once instead of just one
-- New logo by OmerValentine (cause yeah, pretty is a feature)
+- New logo by Omer Levy (cause yeah, pretty is a feature)
 - Updated latest translation
 
-<<<<<<< HEAD
 #### Bug Fixes
 - Fixed skills sometimes broken on certain champs (Kha'Zix for example)
 - Fixed various bugs with languages
@@ -79,11 +78,6 @@
 
 ## Idea/Suggestions
 I'm completely open to new ideas and suggestions! Put up an [Issue](https://github.com/dustinblackman/Championify/issues), hit me up on [Gitter](https://gitter.im/dustinblackman/Championify), or send me a message on reddit [/u/dustinheroin](https://www.reddit.com/user/dustinheroin) and I'll see what I can do.
-=======
-
-## BUT WAIT! I have a suggestion!
-Well that's great! Put up an Issue, hit me up on [Gitter](https://gitter.im/dustinblackman/Championify), or send me a message on reddit [/u/dustinheroin](https://www.reddit.com/user/dustinheroin) and I'll try to get it when I can.
->>>>>>> a3bec324
 
 ## Contribute
 Please see [CONTRIBUTE.md](CONTRIBUTE.md)
@@ -159,7 +153,7 @@
 See [BACKERS.md](BACKERS.md)
 
 ## Credit
-- Icon by [OmerValentine](http://github.com/OmerValentine)
+- Icon by [Omer Levy](http://github.com/OmerValentine)
 - [Joeldo](https://www.reddit.com/user/joeldo) of [Champion.gg](http://champion.gg)
 - [Lolflavor](http://www.lolflavor.com/)
 - [KoreanBuilds](http://koreanbuilds.net)
